import os
import sys
from dotenv import load_dotenv
from datetime import datetime, timedelta
import time
import json
from typing import List, Dict, Any, Optional
import random
import asyncio
<<<<<<< HEAD
import warnings
=======
>>>>>>> cb21c2cf


<<<<<<< HEAD
=======
# Load environment variables from .env file
load_dotenv(override=True)
load_dotenv(override=True)

# Add the parent directory to PYTHONPATH
# Add the parent directory to PYTHONPATH
>>>>>>> cb21c2cf
current_dir = os.path.dirname(os.path.abspath(__file__))
sys.path.append(current_dir)

from langchain_core.messages import HumanMessage
# from langchain_openai import ChatOpenAI, OpenAIEmbeddings
# from langchain_nomic.embeddings import NomicEmbeddings
# from langchain_openai import ChatOpenAI, OpenAIEmbeddings
# from langchain_nomic.embeddings import NomicEmbeddings
from langchain_anthropic import ChatAnthropic
from langgraph.checkpoint.memory import MemorySaver
from langgraph.prebuilt import create_react_agent
from langchain_community.tools import DuckDuckGoSearchRun
from langchain_community.agent_toolkits.openapi.toolkit import RequestsToolkit
from langchain_community.utilities.requests import TextRequestsWrapper
# from langchain.text_splitter import RecursiveCharacterTextSplitter
# from langchain_community.document_loaders import WebBaseLoader
# from langchain_community.vectorstores import SKLearnVectorStore
from langchain.tools import Tool
from langchain_core.runnables import RunnableConfig

# Import CDP related modules
# from langchain.text_splitter import RecursiveCharacterTextSplitter
# from langchain_community.document_loaders import WebBaseLoader
# from langchain_community.vectorstores import SKLearnVectorStore
from langchain.tools import Tool
from langchain_core.runnables import RunnableConfig

# Import CDP related modules
from cdp_langchain.agent_toolkits import CdpToolkit
from cdp_langchain.utils import CdpAgentkitWrapper
from cdp_langchain.tools import CdpTool
from pydantic import BaseModel, Field
from cdp import Wallet

# Import Hyperbolic related modules
# Import Hyperbolic related modules
from hyperbolic_langchain.agent_toolkits import HyperbolicToolkit
from hyperbolic_langchain.utils import HyperbolicAgentkitWrapper
from twitter_langchain import TwitterApiWrapper, TwitterToolkit
from custom_twitter_actions import create_delete_tweet_tool, create_get_user_id_tool, create_get_user_tweets_tool, create_retweet_tool
from github_agent.custom_github_actions import GitHubAPIWrapper, create_evaluate_profiles_tool

# Import local modules
from utils import (
    Colors, 
    print_ai, 
    print_system, 
    print_error, 
    ProgressIndicator, 
    run_with_progress, 
    format_ai_message_content
)
from twitter_state import TwitterState, MENTION_CHECK_INTERVAL, MAX_MENTIONS_PER_INTERVAL
from twitter_knowledge_base import TweetKnowledgeBase, Tweet, update_knowledge_base
from langchain_core.runnables import RunnableConfig
from podcast_agent.podcast_knowledge_base import PodcastKnowledgeBase

async def generate_llm_podcast_query(llm: ChatAnthropic = None) -> str:
    """
    Generates a dynamic, contextually-aware query for the podcast knowledge base using an LLM.
    Uses various prompting techniques to create unique and insightful queries.
    
    Args:
        llm: ChatAnthropic instance. If None, creates a new one.
        
    Returns:
        str: A generated query string
    """
    llm = ChatAnthropic(model="claude-3-5-haiku-20241022")
    
    # Define topic areas and aspects to consider
    topics = [
        # Scaling & Infrastructure
        "horizontal scaling challenges", "decentralization vs scalability tradeoffs",
        "infrastructure evolution", "restaking models and implementation",
        
        # Technical Architecture  
        "layer 2 solutions and rollups", "node operations", "geographic distribution",
        "decentralized service deployment",
        
        # Ecosystem Development
        "market coordination mechanisms", "operator and staker dynamics", 
        "blockchain platform evolution", "community bootstrapping",
        
        # Future Trends
        "ecosystem maturation", "market maker emergence",
        "strategy optimization", "service coordination",
        
        # Web3 Infrastructure
        "decentralized vs centralized solutions", "cloud provider comparisons",
        "resilience and reliability", "infrastructure distribution",
        
        # Market Dynamics
        "marketplace design", "coordination mechanisms",
        "efficient frontier development", "ecosystem player roles"
    ]
    
    aspects = [
        # Technical
        "infrastructure scalability", "technical implementation challenges",
        "architectural tradeoffs", "system reliability",
        
        # Market & Economics
        "market efficiency", "economic incentives",
        "stakeholder dynamics", "value capture mechanisms",
        
        # Development
        "platform evolution", "ecosystem growth",
        "adoption patterns", "integration challenges",
        
        # Strategy
        "optimization approaches", "competitive dynamics",
        "strategic positioning", "risk management"
    ]
    
    # Create a dynamic prompt that encourages creative query generation
    prompt = f"""
    Generate ONE focused query about Web3 technology to search crypto podcast transcripts.

    Consider these elements (but focus on just ONE):
    - Core Topics: {random.sample(topics, 3)}
    - Key Aspects: {random.sample(aspects, 2)}

    Requirements for the query:
    1. Focus on just ONE specific technical aspect or challenge from the above
    2. Keep the scope narrow and focused
    3. Use simple, clear language
    4. Aim for 10-15 words
    5. Ask about concrete technical details rather than abstract concepts
    
    Example good queries:
    - "What are the main challenges operators face when running rollup nodes?"
    - "How do layer 2 solutions handle data availability?"
    - "What infrastructure requirements do validators need for running nodes?"

    Generate exactly ONE query that meets these criteria. Return ONLY the query text, nothing else.
    """
    # Get response from LLM
    response = await llm.ainvoke([HumanMessage(content=prompt)])
    query = response.content.strip()
    
    # Clean up the query if needed
    query = query.replace('"', '').replace('Query:', '').strip()
    
    return query

# Legacy function for fallback
def generate_basic_podcast_query() -> str:
    """Legacy function that returns a basic template query as fallback."""
    query_templates = [
        "What are the key insights from recent podcast discussions?",
        "What emerging trends were highlighted in recent episodes?",
        "What expert predictions were made about the crypto market?",
        "What innovative blockchain use cases were discussed recently?",
        "What regulatory developments were analyzed in recent episodes?"
    ]
    return random.choice(query_templates)

async def generate_podcast_query() -> str:
    """
    Main query generation function that attempts to use LLM-based generation
    with fallback to basic templates.
    
    Returns:
        str: A query string for the podcast knowledge base
    """
    try:
        # Create LLM instance
        llm = ChatAnthropic(model="claude-3-5-sonnet-20241022")
        # Get LLM-generated query
        query = await generate_llm_podcast_query(llm)
        return query
    except Exception as e:
        print_error(f"Error generating LLM query: {e}")
        # Fallback to basic template
        return generate_basic_podcast_query()

async def enhance_result(initial_query: str, query_result: str, llm: ChatAnthropic = None) -> str:
    """
    Analyzes the initial query and its results to generate an enhanced follow-up query.
    
    Args:
        initial_query: The original query used to get podcast insights
        query_result: The result/response obtained from the knowledge base
        llm: ChatAnthropic instance. If None, creates a new one.
        
    Returns:
        str: An enhanced follow-up query
    """
    if llm is None:
        llm = ChatAnthropic(model="claude-3-5-sonnet-20241022")
    
    analysis_prompt = f"""
    As an AI specializing in podcast content analysis, analyze this query and its results to generate a more focused follow-up query.

    <initial_query>
    {initial_query}
    </initial_query>

    <query_result>
    {query_result}
    </query_result>

    Your task:
    1. Analyze the relationship between the query and its results
    2. Identify any:
       - Unexplored angles
       - Interesting tangents
       - Deeper technical aspects
       - Missing context
       - Potential contradictions
       - Novel connections
    3. Generate a follow-up query that:
       - Builds upon the most interesting insights
       - Explores identified gaps
       - Dives deeper into promising areas
       - Connects different concepts
       - Challenges assumptions
       - Seeks practical applications

    Requirements for the enhanced query:
    1. Must be more specific than the initial query
    2. Should target unexplored aspects revealed in the results
    3. Must maintain relevance to blockchain/crypto
    4. Should encourage detailed technical or analytical responses
    5. Must be a single, clear question
    6. Should lead to actionable insights

    Return ONLY the enhanced follow-up query, nothing else.
    Make it unique and substantially different from the initial query.
    """
    
    try:
        # Get response from LLM
        response = await llm.ainvoke([HumanMessage(content=analysis_prompt)])
        enhanced_query = response.content.strip()
        
        # Clean up the query
        enhanced_query = enhanced_query.replace('"', '').replace('Query:', '').strip()
        
        print_system(f"Enhanced query generated: {enhanced_query}")
        return enhanced_query
        
    except Exception as e:
        print_error(f"Error generating enhanced query: {e}")
        # Return a modified version of the original query as fallback
        return f"Regarding {initial_query.split()[0:3].join(' ')}, what are the deeper technical implications?"

# Constants
ALLOW_DANGEROUS_REQUEST = True  # Set to False in production for security
wallet_data_file = "wallet_data.txt"


# Create TwitterState instance
twitter_state = TwitterState()

# Create tools for Twitter state management
check_replied_tool = Tool(
    name="has_replied_to",
    func=twitter_state.has_replied_to,
    description="""Check if we have already replied to a tweet. MUST be used before replying to any tweet.
    Input: tweet ID string.
    Rules:
    1. Always check this before replying to any tweet
    2. If returns True, do NOT reply and select a different tweet
    3. If returns False, proceed with reply_to_tweet then add_replied_to"""
)

add_replied_tool = Tool(
    name="add_replied_to",
    func=twitter_state.add_replied_tweet,
    description="""Add a tweet ID to the database of replied tweets. 
    MUST be used after successfully replying to a tweet.
    Input: tweet ID string.
    Rules:
    1. Only use after successful reply_to_tweet
    2. Must verify with has_replied_to first
    3. Stores tweet ID permanently to prevent duplicate replies"""
)

check_reposted_tool = Tool(
    name="has_reposted",
    func=twitter_state.has_reposted,
    description="Check if we have already reposted a tweet. Input should be a tweet ID string."
)

add_reposted_tool = Tool(
    name="add_reposted",
    func=twitter_state.add_reposted_tweet,
    description="Add a tweet ID to the database of reposted tweets."
)

# # Knowledge base setup
# urls = [
#     "https://docs.prylabs.network/docs/monitoring/checking-status",
# ]

# # Load and process documents
# docs = [WebBaseLoader(url).load() for url in urls]
# docs_list = [item for sublist in docs for item in sublist]
# # Load and process documents
# docs = [WebBaseLoader(url).load() for url in urls]
# docs_list = [item for sublist in docs for item in sublist]

# text_splitter = RecursiveCharacterTextSplitter.from_tiktoken_encoder(
#     chunk_size=1000, chunk_overlap=200
# )
# doc_splits = text_splitter.split_documents(docs_list)
# text_splitter = RecursiveCharacterTextSplitter.from_tiktoken_encoder(
#     chunk_size=1000, chunk_overlap=200
# )
# doc_splits = text_splitter.split_documents(docs_list)

# vectorstore = SKLearnVectorStore.from_documents(
#     documents=doc_splits,
#     embedding=OpenAIEmbeddings(model="text-embedding-3-small"),
# )
# vectorstore = SKLearnVectorStore.from_documents(
#     documents=doc_splits,
#     embedding=OpenAIEmbeddings(model="text-embedding-3-small"),
# )

# retriever = vectorstore.as_retriever(k=3)
# retriever = vectorstore.as_retriever(k=3)

# retrieval_tool = Tool(
#     name="retrieval_tool",
#     description="Useful for retrieving information from the knowledge base about running Ethereum operations.",
#     func=retriever.get_relevant_documents
# )
# retrieval_tool = Tool(
#     name="retrieval_tool",
#     description="Useful for retrieving information from the knowledge base about running Ethereum operations.",
#     func=retriever.get_relevant_documents
# )

# Multi-token deployment setup
# Multi-token deployment setup
DEPLOY_MULTITOKEN_PROMPT = """
This tool deploys a new multi-token contract with a specified base URI for token metadata.
The base URI should be a template URL containing {id} which will be replaced with the token ID.
For example: 'https://example.com/metadata/{id}.json'
"""

class DeployMultiTokenInput(BaseModel):
    """Input argument schema for deploy multi-token contract action."""
    base_uri: str = Field(
        ...,
        description="The base URI template for token metadata. Must contain {id} placeholder.",
        example="https://example.com/metadata/{id}.json"
    )

def deploy_multi_token(wallet: Wallet, base_uri: str) -> str:
    """Deploy a new multi-token contract with the specified base URI."""
    """Deploy a new multi-token contract with the specified base URI."""
    if "{id}" not in base_uri:
        raise ValueError("base_uri must contain {id} placeholder")
    
    
    deployed_contract = wallet.deploy_multi_token(base_uri)
    result = deployed_contract.wait()
    return f"Successfully deployed multi-token contract at address: {result.contract_address}"

def loadCharacters(charactersArg: str) -> List[Dict[str, Any]]:
    """Load character files and return their configurations."""
    characterPaths = charactersArg.split(",") if charactersArg else []
    loadedCharacters = []

    if not characterPaths:
        # Load default chainyoda character
        default_path = os.path.join(os.path.dirname(__file__), "characters/chainyoda.json")
        characterPaths.append(default_path)

    for characterPath in characterPaths:
        try:
            # Search in common locations
            searchPaths = [
                characterPath,
                os.path.join("characters", characterPath),
                os.path.join(os.path.dirname(__file__), "characters", characterPath)
            ]

            for path in searchPaths:
                if os.path.exists(path):
                    with open(path, 'r', encoding='utf-8') as f:
                        character = json.load(f)
                        loadedCharacters.append(character)
                        print(f"Successfully loaded character from: {path}")
                        break
            else:
                raise FileNotFoundError(f"Could not find character file: {characterPath}")

        except Exception as e:
            print(f"Error loading character from {characterPath}: {e}")
            raise

    return loadedCharacters

def process_character_config(character: Dict[str, Any]) -> str:
    """Process character configuration into agent personality."""
<<<<<<< HEAD
    # Extract core character elements
=======
    
    # Format bio and lore
>>>>>>> cb21c2cf
    bio = "\n".join([f"- {item}" for item in character.get('bio', [])])
    lore = "\n".join([f"- {item}" for item in character.get('lore', [])])
    knowledge = "\n".join([f"- {item}" for item in character.get('knowledge', [])])

    topics = "\n".join([f"- {item}" for item in character.get('topics', [])])

    kol_list = "\n".join([f"- {item}" for item in character.get('kol_list', [])])
    
    # Format style guidelines
    style_all = "\n".join([f"- {item}" for item in character.get('style', {}).get('all', [])])

    adjectives = "\n".join([f"- {item}" for item in character.get('adjectives', [])])
    # style_chat = "\n".join([f"- {item}" for item in character.get('style', {}).get('chat', [])])
    # style_post = "\n".join([f"- {item}" for item in character.get('style', {}).get('post', [])])

<<<<<<< HEAD
    # Select and format post examples
=======
    # Randomly select 10 post examples
>>>>>>> cb21c2cf
    all_posts = character.get('postExamples', [])
    selected_posts = random.sample(all_posts, min(10, len(all_posts)))
    post_examples = "\n".join([
        f"Example {i+1}: {post}"
        for i, post in enumerate(selected_posts)
        if isinstance(post, str) and post.strip()
    ])
<<<<<<< HEAD

=======
    
    # Compile personality prompt
>>>>>>> cb21c2cf
    personality = f"""
    Here are examples of your previous posts:
    <post_examples>
    {post_examples}
    </post_examples>

<<<<<<< HEAD
    You are an AI character designed to interact on social media with this configuration:

    <character_bio>
    {bio}
    </character_bio>

    <character_lore>
    {lore}
    </character_lore>

    <character_knowledge>
    {knowledge}
    </character_knowledge>

    <character_adjectives>
    {adjectives}
    </character_adjectives>

    <kol_list>
    {kol_list}
    </kol_list>

    <style_guidelines>
    {style_all}
    </style_guidelines>

    <topics>
    {topics}
    </topics>
    """
=======
        <post_examples>
        {post_examples}
        </post_examples>
        
        You are an AI character designed to interact on social media, particularly Twitter, in the blockchain and cryptocurrency space. Your personality, knowledge, and capabilities are defined by the following information:

        <character_bio>
        {bio}
        </character_bio>

        <character_lore>
        {lore}
        </character_lore>

        <character_knowledge>
        {knowledge}
        </character_knowledge>

        <character_adjectives>
        {adjectives}
        </character_adjectives>

        Here is the list of Key Opinion Leaders (KOLs) to interact with:

        <kol_list>
        {kol_list}
        </kol_list>

        When communicating, adhere to these style guidelines:

        <style_guidelines>
        {style_all}
        </style_guidelines>

        Focus on these topics:

        <topics>
        {topics}
        </topics>

        Your core capabilities include:

        1. Blockchain Operations (via Coinbase Developer Platform - CDP):
        - Interact onchain
        - Deploy and manage tokens and wallets
        - Request funds from faucet on network ID `base-sepolia`

        2. Compute Operations (via Hyperbolic):
        - Rent compute resources
        - Check GPU status and availability
        - Connect to remote servers via SSH (use ssh_connect)
        - Execute commands on remote server (use remote_shell)

        3. System Operations:
        - Check SSH connection status with 'ssh_status'
        - Search the internet for current information
        - Post updates on X (Twitter)
        - Monitor and respond to mentions
        - Track replied tweets in database

        4. Knowledge Base Access:
        - Use DuckDuckGoSearchRun web_search tool for current information
        - Query Ethereum operations documentation
        - Access real-time blockchain information
        - Retrieve relevant technical documentation

        5. Twitter Interaction with Key Opinion Leaders (KOLs):
        - Find user IDs using get_user_id_tool
        - Retrieve tweets using user_tweets_tool
        - Reply to the most recent tweet of the selected KOL

        6. GitHub Interaction:
        -  Read GitHub profile URLs from CSV files
        -  Judge the quality of the Candidate's GitHub profile based on their contributions, top languages, and primary language
        -  Prioritize accepting candidates with high contributions and having Python in their top languages
        -  Make final acceptance/rejection decisions based on the evaluation summary

        Important guidelines:
        1. Always stay in character
        2. Use your knowledge and capabilities appropriately
        3. Maintain consistent personality traits
        4. Follow style guidelines for all communications
        5. Use tools and capabilities when needed
        6. Do not reply to spam or bot mentions
        7. Ensure all tweets are less than 280 characters
        8. Vary your response style:
        - Generally use punchy one-liners (< 100 characters preferred)
        - Occasionally provide longer, more insightful posts
        - Sometimes use bullet points for clarity
        9. Respond directly to the core point
        10. Use emojis sparingly and naturally, not in every tweet
        11. Verify response relevance before posting:
            - Must reference specific blockchain/project if mentioned
            - Must directly address KOL's main point
            - Must match approved topics list
        12. No multi-part threads or responses
        13. Avoid qualifying statements or hedging language
        14. Check each response against filters:
            - Character limit adhered to
            - Contains relevant keyword
            - Directly matches conversation topic
            - Appropriate emoji usage (if any)

        When using tools:
        1. Check if you've replied to tweets using has_replied_to
        2. Track replied tweets using add_replied_to
        3. Check if you've reposted tweets using has_reposted
        4. Track reposted tweets using add_reposted
        5. Use retrieval_tool for Ethereum documentation
        6. Use get_user_id_tool to find KOL user IDs
        7. Use user_tweets_tool to retrieve KOL tweets
        8. Use evaluate_github_profiles_tool for reviewing GitHub candidates
           

        Before responding to any input, analyze the situation and plan your response in <response_planning> tags:
        1. Determine if the input is a mention or a regular message
        2. Identify the specific topic or context of the input
        3. List relevant character traits and knowledge that apply to the current situation:
        - Specify traits from the character bio that are relevant
        - Note any lore or knowledge that directly applies
        4. Consider potential tool usage:
        - Identify which tools might be needed
        - List required parameters for each tool and check if they're available in the input
        5. Plan the response:
        - Outline key points to include
        - Decide on an appropriate length and style (one-liner, longer insight, or bullet points)
        - Consider whether an emoji is appropriate for this specific response
        - Ensure the planned response aligns with the character's persona and style guidelines
        6. If interacting with KOLs:
        a. Plan to find their user IDs using get_user_id_tool
        b. Plan to retrieve their recent tweets using user_tweets_tool
        c. Ensure your planned response will be directly relevant to their tweet
        d. Plan to check if you have already replied using has_replied_to
        e. If you haven't replied, plan to use reply_to_tweet; otherwise, choose a different tweet
        f. Plan to use add_replied_to after replying to store the tweet ID
        7. Draft and refine the response:
        - Write out a draft of the response
        - Check that it meets all guidelines (character limit, relevance, style, etc.)
        - Adjust the response if necessary to meet all requirements

        After your analysis, provide your response in <response> tags.

        Example output structure:

        <response_planning>
        [Your detailed analysis of the situation and planning of the response]
        </response_planning>

        <response>
        [Your character's response, ensuring it adheres to the guidelines]
        </response>

        Remember:
        - If you're asked about current information and hit a rate limit on web_search, do not reply and wait until the next mention check.
        - When interacting with KOLs, ensure you're responding to their most recent tweets and maintaining your character's persona.
        - Always verify that you have all required parameters before calling any tools.
        - Vary your tweet length and style based on the context and importance of the message.
        - Use emojis naturally and sparingly, not in every tweet.
        - Double-check the word count of your response and adjust if necessary to meet the character limit.
        """

    # print_system(personality)
>>>>>>> cb21c2cf

    return personality

def create_agent_tools(llm, twitter_api_wrapper, knowledge_base, podcast_knowledge_base, agentkit, config):
    """Create and return a list of tools for the agent to use."""
    tools = []

    # Add enhance query tool
    tools.append(Tool(
        name="enhance_query",
        func=lambda initial_query, query_result: enhance_result(initial_query, query_result, llm),
        description="Analyze the initial query and its results to generate an enhanced follow-up query. Takes two parameters: initial_query (the original query string) and query_result (the results obtained from that query)."
    ))

    # Create CDP tools
    deployMultiTokenTool = CdpTool(
        name="deploy_multi_token",
        description=DEPLOY_MULTITOKEN_PROMPT,
        cdp_agentkit_wrapper=agentkit,
        args_schema=DeployMultiTokenInput,
        func=deploy_multi_token,
    )

    # Create Twitter tools
    delete_tweet_tool = create_delete_tweet_tool(twitter_api_wrapper)
    get_user_id_tool = create_get_user_id_tool(twitter_api_wrapper)
    user_tweets_tool = create_get_user_tweets_tool(twitter_api_wrapper)
    
    retweet_tool = create_retweet_tool(twitter_api_wrapper)

    # Create toolkits
    twitter_toolkit = TwitterToolkit.from_twitter_api_wrapper(twitter_api_wrapper)
    cdp_toolkit = CdpToolkit.from_cdp_agentkit_wrapper(agentkit)
    hyperbolic_agentkit = HyperbolicAgentkitWrapper()
    hyperbolic_toolkit = HyperbolicToolkit.from_hyperbolic_agentkit_wrapper(hyperbolic_agentkit)
    toolkit = RequestsToolkit(
        requests_wrapper=TextRequestsWrapper(headers={}),
        allow_dangerous_requests=ALLOW_DANGEROUS_REQUEST,
    )

    # Add Knowledge Base Tools based on environment variables
    if os.getenv("USE_TWITTER_KNOWLEDGE_BASE", "true").lower() == "true" and knowledge_base is not None:
        tools.append(Tool(
            name="query_knowledge_base",
            description="Query the knowledge base for relevant tweets about crypto/AI/tech trends.",
            func=lambda query: knowledge_base.query_knowledge_base(query)
        ))

    if os.getenv("USE_PODCAST_KNOWLEDGE_BASE", "true").lower() == "true" and podcast_knowledge_base is not None:
        tools.append(Tool(
            name="query_podcast_knowledge_base",
            func=lambda query: podcast_knowledge_base.format_query_results(
                podcast_knowledge_base.query_knowledge_base(query)
            ),
            description="Query the podcast knowledge base for relevant podcast segments about crypto/Web3/gaming. Input should be a search query string."
        ))

    # Add tools based on environment variables
    if os.getenv("USE_CDP_TOOLS", "false").lower() == "true":
        tools.extend(cdp_toolkit.get_tools())

    if os.getenv("USE_HYPERBOLIC_TOOLS", "false").lower() == "true":
        tools.extend(hyperbolic_toolkit.get_tools())

    if os.getenv("USE_TWITTER_CORE", "true").lower() == "true":
        tools.extend(twitter_toolkit.get_tools())

    if os.getenv("USE_TWEET_REPLY_TRACKING", "true").lower() == "true":
        tools.extend([check_replied_tool, add_replied_tool])

    if os.getenv("USE_TWEET_REPOST_TRACKING", "true").lower() == "true":
        tools.extend([check_reposted_tool, add_reposted_tool])

    if os.getenv("USE_TWEET_DELETE", "true").lower() == "true":
        tools.append(delete_tweet_tool)

    if os.getenv("USE_USER_ID_LOOKUP", "true").lower() == "true":
        tools.append(get_user_id_tool)

    if os.getenv("USE_USER_TWEETS_LOOKUP", "true").lower() == "true":
        tools.append(user_tweets_tool)

    if os.getenv("USE_RETWEET", "true").lower() == "true":
        tools.append(retweet_tool)

    if os.getenv("USE_DEPLOY_MULTITOKEN", "false").lower() == "true":
        tools.append(deployMultiTokenTool)

    if os.getenv("USE_WEB_SEARCH", "false").lower() == "true":
        tools.append(DuckDuckGoSearchRun(
            name="web_search",
            description="Search the internet for current information."
        ))

    if os.getenv("USE_REQUEST_TOOLS", "false").lower() == "true":
        tools.extend(toolkit.get_tools())

    return tools

async def initialize_agent():
    """Initialize the agent with tools and configuration."""
    try:
        print_system("Initializing LLM...")
        llm = ChatAnthropic(model="claude-3-5-sonnet-20241022")

        print_system("Loading character configuration...")
        try:
            characters = loadCharacters(os.getenv("CHARACTER_FILE", "chainyoda.json"))
            character = characters[0]  # Use first character if multiple loaded
        except Exception as e:
            print_error(f"Error loading character: {e}")
            raise

        print_system("Processing character configuration...")
        personality = process_character_config(character)

        # Create config first before using 
        config = {
            "configurable": {
                "thread_id": f"{character['name']} Agent",
                "character": character["name"],
                "recursion_limit": 100,
            },
            "character": {
                "name": character["name"],
                "bio": character.get("bio", []),
                "lore": character.get("lore", []),
                "knowledge": character.get("knowledge", []),
                "style": character.get("style", {}),
                "messageExamples": character.get("messageExamples", []),
                "postExamples": character.get("postExamples", []),
                "kol_list": character.get("kol_list", []),
                "accountid": character.get("accountid")
            }
        }

        print_system("Initializing Twitter API wrapper...")
        twitter_api_wrapper = TwitterApiWrapper(config=config)
        
        
        
        print_system("Initializing knowledge bases...")
        knowledge_base = None
        podcast_knowledge_base = None

        # Twitter Knowledge Base initialization
        if os.getenv("USE_KNOWLEDGE_BASE", "true").lower() == "true":
            while True:
                init_twitter_kb = input("\nDo you want to initialize the Twitter knowledge base? (y/n): ").lower().strip()
                if init_twitter_kb in ['y', 'n']:
                    break
                print("Invalid choice. Please enter 'y' or 'n'.")

            if init_twitter_kb == 'y':
                try:
                    knowledge_base = TweetKnowledgeBase()
                    stats = knowledge_base.get_collection_stats()
                    print_system(f"Initial Twitter knowledge base stats: {stats}")
                    
                    while True:
                        clear_choice = input("\nDo you want to clear the existing Twitter knowledge base? (y/n): ").lower().strip()
                        if clear_choice in ['y', 'n']:
                            break
                        print("Invalid choice. Please enter 'y' or 'n'.")

                    if clear_choice == 'y':
                        knowledge_base.clear_collection()
                        print_system("Knowledge base cleared")

                    while True:
                        update_choice = input("\nDo you want to update the Twitter knowledge base with KOL tweets? (y/n): ").lower().strip()
                        if update_choice in ['y', 'n']:
                            break
                        print("Invalid choice. Please enter 'y' or 'n'.")

                    if update_choice == 'y':
                        print_system("Updating knowledge base with KOL tweets...")
                        await update_knowledge_base(twitter_api_wrapper, knowledge_base, config['character']['kol_list'])
                        stats = knowledge_base.get_collection_stats()
                        print_system(f"Updated knowledge base stats: {stats}")
                except Exception as e:
                    print_error(f"Error initializing Twitter knowledge base: {e}")

        # Podcast Knowledge Base initialization
        if os.getenv("USE_PODCAST_KNOWLEDGE_BASE", "true").lower() == "true":
            while True:
                init_podcast_kb = input("\nDo you want to initialize the Podcast knowledge base? (y/n): ").lower().strip()
                if init_podcast_kb in ['y', 'n']:
                    break
                print("Invalid choice. Please enter 'y' or 'n'.")

            if init_podcast_kb == 'y':
                try:
                    podcast_knowledge_base = PodcastKnowledgeBase()
                    print_system("Podcast knowledge base initialized successfully")
                    
                    while True:
                        clear_choice = input("\nDo you want to clear the existing podcast knowledge base? (y/n): ").lower().strip()
                        if clear_choice in ['y', 'n']:
                            break
                        print("Invalid choice. Please enter 'y' or 'n'.")

                    if clear_choice == 'y':
                        podcast_knowledge_base.clear_collection()
                        print_system("Podcast knowledge base cleared")

                    print_system("Processing podcast transcripts...")
                    podcast_knowledge_base.process_all_json_files()
                    stats = podcast_knowledge_base.get_collection_stats()
                    print_system(f"Podcast knowledge base stats: {stats}")
                except Exception as e:
                    print_error(f"Error initializing Podcast knowledge base: {e}")

        # Rest of initialization (tools, etc.)
        # Reference to original code:

        wallet_data = None
        if os.path.exists(wallet_data_file):
            with open(wallet_data_file) as f:
                wallet_data = f.read()

        # Configure CDP Agentkit
        values = {}
        if wallet_data is not None:
            values = {"cdp_wallet_data": wallet_data}
        
        agentkit = CdpAgentkitWrapper(**values)
        
        # Save wallet data
        wallet_data = agentkit.export_wallet()
        with open(wallet_data_file, "w") as f:
            f.write(wallet_data)
<<<<<<< HEAD

        # Create tools using the helper function
        tools = create_agent_tools(llm, twitter_api_wrapper, knowledge_base, podcast_knowledge_base, agentkit, config)
=======
        # Configure CDP Agentkit
        values = {}
        if wallet_data is not None:
            values = {"cdp_wallet_data": wallet_data}
        
        agentkit = CdpAgentkitWrapper(**values)
        
        # Save wallet data
        wallet_data = agentkit.export_wallet()
        with open(wallet_data_file, "w") as f:
            f.write(wallet_data)

        # Initialize toolkits and get tools
        twitter_toolkit = TwitterToolkit.from_twitter_api_wrapper(twitter_api_wrapper)
        cdp_toolkit = CdpToolkit.from_cdp_agentkit_wrapper(agentkit)
        hyperbolic_agentkit = HyperbolicAgentkitWrapper()
        hyperbolic_toolkit = HyperbolicToolkit.from_hyperbolic_agentkit_wrapper(hyperbolic_agentkit)

                # Add enhance query tool
        tools.append(Tool(
            name="enhance_query",
            func=lambda initial_query, query_result: enhance_result(initial_query, query_result, llm),
            description="Analyze the initial query and its results to generate an enhanced follow-up query. Takes two parameters: initial_query (the original query string) and query_result (the results obtained from that query)."
        ))

        # Create deploy multi-token tool
        deployMultiTokenTool = CdpTool(
            name="deploy_multi_token",
            description=DEPLOY_MULTITOKEN_PROMPT,
            cdp_agentkit_wrapper=agentkit,
            args_schema=DeployMultiTokenInput,
            func=deploy_multi_token,
        )
        # Add our custom delete tweet tool
        delete_tweet_tool = create_delete_tweet_tool(twitter_api_wrapper)
        get_user_id_tool = create_get_user_id_tool(twitter_api_wrapper)
        user_tweets_tool = create_get_user_tweets_tool(twitter_api_wrapper)
        retweet_tool = create_retweet_tool(twitter_api_wrapper)

        # Add request tools
        toolkit = RequestsToolkit(
            requests_wrapper=TextRequestsWrapper(headers={}),
            allow_dangerous_requests=ALLOW_DANGEROUS_REQUEST,
        )   
        # # Create knowledge base query tool
        # query_kb_tool = Tool(
        #     name="query_knowledge_base",
        #     func=lambda query: knowledge_base.format_query_results(
        #         knowledge_base.query_knowledge_base(query)
        #     ),
        #     description="Query the knowledge base for relevant tweets about crypto/AI/tech trends. Input should be a search query string."
        # )

        #         # Create podcast knowledge base query tool
        # query_podcast_kb_tool = Tool(
        #     name="
        # podcast_knowledge_base",
        #     func=lambda query: podcast_knowledge_base.format_query_results(
        #         podcast_knowledge_base.query_knowledge_base(query)
        #     ),
        #     description="Query the podcast knowledge base for relevant podcast segments about crypto/Web3/gaming. Input should be a search query string."
        # )
        
        memory = MemorySaver()

        # Initialize with minimum required tools
        tools = []

        # Knowledge Base Tools
        if os.getenv("USE_TWITTER_KNOWLEDGE_BASE", "true").lower() == "true" and knowledge_base is not None:
            tools.append(Tool(
                name="query_knowledge_base",
                description="Query the knowledge base for relevant tweets about crypto/AI/tech trends.",
                func=lambda query: knowledge_base.query_knowledge_base(query)
            ))

        if os.getenv("USE_PODCAST_KNOWLEDGE_BASE", "true").lower() == "true" and podcast_knowledge_base is not None:
            tools.append(Tool(
                name="query_podcast_knowledge_base",
                func=lambda query: podcast_knowledge_base.format_query_results(
                    podcast_knowledge_base.query_knowledge_base(query)
                ),
                description="Query the podcast knowledge base for relevant podcast segments about crypto/Web3/gaming. Input should be a search query string."
            ))

        if os.getenv("USE_PODCAST_KNOWLEDGE_BASE", "true").lower() == "true" and podcast_knowledge_base is not None:
            tools.append(Tool(
                name="query_podcast_knowledge_base",
                func=lambda query: podcast_knowledge_base.format_query_results(
                    podcast_knowledge_base.query_knowledge_base(query)
                ),
                description="Query the podcast knowledge base for relevant podcast segments about crypto/Web3/gaming. Input should be a search query string."
            ))
            

        # CDP Toolkit Tools
        if os.getenv("USE_CDP_TOOLS", "false").lower() == "true":
            tools.extend(cdp_toolkit.get_tools())

        # Hyperbolic Toolkit Tools
        if os.getenv("USE_HYPERBOLIC_TOOLS", "false").lower() == "true":
            tools.extend(hyperbolic_toolkit.get_tools())

        # Twitter Core Tools
        if os.getenv("USE_TWITTER_CORE", "true").lower() == "true":
            tools.extend(twitter_toolkit.get_tools())

        # Twitter Interaction Tools
        if os.getenv("USE_TWEET_REPLY_TRACKING", "true").lower() == "true":
            tools.extend([check_replied_tool, add_replied_tool])

        if os.getenv("USE_TWEET_REPOST_TRACKING", "true").lower() == "true":
            tools.extend([check_reposted_tool, add_reposted_tool])

        if os.getenv("USE_TWEET_DELETE", "true").lower() == "true":
            tools.append(delete_tweet_tool)

        if os.getenv("USE_USER_ID_LOOKUP", "true").lower() == "true":
            tools.append(get_user_id_tool)

        if os.getenv("USE_USER_TWEETS_LOOKUP", "true").lower() == "true":
            tools.append(user_tweets_tool)

        if os.getenv("USE_RETWEET", "true").lower() == "true":
            tools.append(retweet_tool)

        # Multi-token Deployment Tool
        if os.getenv("USE_DEPLOY_MULTITOKEN", "false").lower() == "true":
            tools.append(deployMultiTokenTool)

        # Web Search Tool
        if os.getenv("USE_WEB_SEARCH", "false").lower() == "true":
            tools.append(DuckDuckGoSearchRun(
                name="web_search",
                description="Search the internet for current information."
            ))

        # Request Tools
        if os.getenv("USE_REQUEST_TOOLS", "false").lower() == "true":
            tools.extend(toolkit.get_tools())
>>>>>>> cb21c2cf

        # Add GitHub profile evaluation tool
        if os.getenv("USE_GITHUB_TOOLS", "true").lower() == "true":
            try:
                github_token = os.getenv("GITHUB_TOKEN")
                if not github_token:
                    raise ValueError("GitHub token not found. Please set the GITHUB_TOKEN environment variable.")
                else:
                    print_system("Initializing GitHub API wrapper...")
                    github_wrapper = GitHubAPIWrapper(github_token)
                    print_system("Creating GitHub profile evaluation tool...")
                    github_tool = create_evaluate_profiles_tool(github_wrapper)
                    tools.append(github_tool)
                    print_system("Successfully added GitHub profile evaluation tool")
            except Exception as e:
                print_error(f"Error initializing GitHub tools: {str(e)}")
                print_error("GitHub tools will not be available")



        # Create the runnable config with increased recursion limit
        runnable_config = RunnableConfig(recursion_limit=200)

        for tool in tools:
            print_system(tool.name)

        # Initialize memory saver
        memory = MemorySaver()

        return create_react_agent(
            llm,
            tools=tools,
            checkpointer=memory,
            state_modifier=personality,
        ), config, runnable_config, twitter_api_wrapper, knowledge_base, podcast_knowledge_base

    except Exception as e:
        print_error(f"Failed to initialize agent: {e}")
        raise

def choose_mode():
    """Choose whether to run in autonomous or chat mode."""
    while True:
        print("\nAvailable modes:")
        print("1. chat    - Interactive chat mode")
        print("2. auto    - Autonomous action mode")

        choice = input("\nChoose a mode (enter number or name): ").lower().strip()
        if choice in ["1", "chat"]:
            return "chat"
        elif choice in ["2", "auto"]:
            return "auto"
        print("Invalid choice. Please try again.")

async def run_with_progress(func, *args, **kwargs):
    """Run a function while showing a progress indicator between outputs."""
    progress = ProgressIndicator()
    
    try:
        # Handle both async and sync generators
        # Handle both async and sync generators
        generator = func(*args, **kwargs)
        
        if hasattr(generator, '__aiter__'):  # Check if it's an async generator
            async for chunk in generator:
                progress.stop()  # Stop spinner before output
                yield chunk     # Yield the chunk immediately
                progress.start()  # Restart spinner while waiting for next chunk
        else:  # Handle synchronous generators
            for chunk in generator:
                progress.stop()
                yield chunk
                progress.start()
            
        
        if hasattr(generator, '__aiter__'):  # Check if it's an async generator
            async for chunk in generator:
                progress.stop()  # Stop spinner before output
                yield chunk     # Yield the chunk immediately
                progress.start()  # Restart spinner while waiting for next chunk
        else:  # Handle synchronous generators
            for chunk in generator:
                progress.stop()
                yield chunk
                progress.start()
            
    finally:
        progress.stop()

async def run_chat_mode(agent_executor, config, runnable_config):
    """Run the agent interactively based on user input."""
    print_system("Starting chat mode... Type 'exit' to end.")
    print_system("Commands:")
    print_system("  exit     - Exit the chat")
    print_system("  status   - Check if agent is responsive")
    
    # Create the runnable config with required keys
    runnable_config = RunnableConfig(
        recursion_limit=200,
        configurable={
            "thread_id": config["configurable"]["thread_id"],
            "checkpoint_ns": "chat_mode",
            "checkpoint_id": str(datetime.now().timestamp())
        }
    )
    
    while True:
        try:
            prompt = f"{Colors.BLUE}{Colors.BOLD}User: {Colors.ENDC}"
            user_input = input(prompt)
            
            if not user_input:
                continue
            
            if user_input.lower() == "exit":
                break
            elif user_input.lower() == "status":
                print_system("Agent is responsive and ready for commands.")
                continue
            
            print_system(f"\nStarted at: {datetime.now().strftime('%H:%M:%S')}")
            
            # Process chunks using the updated runnable_config with async handling
            async for chunk in run_with_progress(
                agent_executor.astream,  # Use astream instead of stream
                {"messages": [HumanMessage(content=user_input)]},
                runnable_config
            ):
                if "agent" in chunk:
                    response = chunk["agent"]["messages"][0].content
                    print_ai(format_ai_message_content(response))
                elif "tools" in chunk:
                    print_system(chunk["tools"]["messages"][0].content)
                print_system("-------------------")
                
        except KeyboardInterrupt:
            print_system("\nExiting chat mode...")
            break
        except Exception as e:
            print_error(f"Error: {str(e)}")

<<<<<<< HEAD


=======
>>>>>>> cb21c2cf
class AgentExecutionError(Exception):
    """Custom exception for agent execution errors."""
    pass

async def run_autonomous_mode(agent_executor, config, runnable_config, twitter_api_wrapper, knowledge_base, podcast_knowledge_base):
    """Run the agent autonomously with specified intervals."""
    print_system(f"Starting autonomous mode as {config['character']['name']}...")
    twitter_state.load()
    
    # Reset last_check_time on startup to ensure immediate first run
    twitter_state.last_check_time = None
    twitter_state.save()
    
    # Create the runnable config with required keys
    runnable_config = RunnableConfig(
        recursion_limit=200,
        configurable={
            "thread_id": config["configurable"]["thread_id"],
            "checkpoint_ns": "autonomous_mode",
            "checkpoint_id": str(datetime.now().timestamp())
        }
    )
    
    while True:
        try:
            # Check mention timing - only wait if we've checked too recently
            if not twitter_state.can_check_mentions():
                wait_time = MENTION_CHECK_INTERVAL - (datetime.now() - twitter_state.last_check_time).total_seconds()
                if wait_time > 0:
                    print_system(f"Waiting {int(wait_time)} seconds before next mention check...")
                    await asyncio.sleep(wait_time)
                    continue

            # Update last_check_time at the start of each check
            twitter_state.last_check_time = datetime.now()
            twitter_state.save()

            # Select unique KOLs for interaction using random.sample
            NUM_KOLS = 1  # Define constant for number of KOLs to interact with
            selected_kols = random.sample(config['character']['kol_list'], NUM_KOLS)

            # Log selected KOLs
            for i, kol in enumerate(selected_kols, 1):
                print_system(f"Selected KOL {i}: {kol['username']}")
            
            # Create KOL XML structure for the prompt
            kol_xml = "\n".join([
                f"""<kol_{i+1}>
                <username>{kol['username']}</username>
                <user_id>{kol['user_id']}</user_id>
                </kol_{i+1}>""" 
                for i, kol in enumerate(selected_kols)
            ])
            
            thought = f"""
            You are an AI-powered Twitter bot acting as a marketer for The Rollup Podcast (@therollupco). Your primary functions are to create engaging original tweets, respond to mentions, and interact with key opinion leaders (KOLs) in the blockchain and cryptocurrency industry. 
            Your goal is to promote the podcast and drive engagement while maintaining a consistent, friendly, and knowledgeable persona.

            Here's the essential information for your operation:

            <kol_list>
            {kol_xml}
            </kol_list>

            <account_info>
            {config['character']['accountid']}
            </account_info>

            <twitter_settings>
            <mention_check_interval>{MENTION_CHECK_INTERVAL}</mention_check_interval>
            <last_mention_id>{twitter_state.last_mention_id}</last_mention_id>
            <current_time>{datetime.now().strftime('%H:%M:%S')}</current_time>
            </twitter_settings>

            For each task, read the entire task instructions before taking action. Wrap your reasoning inside <reasoning> tags before taking action.

            Task 1: Query podcast knowledge base and recent tweets

            First, gather context from recent tweets using the get_user_tweets() for each ofthese accounts:
            Account 1: 1172866088222244866
            Account 2: 1046811588752285699  
            Account 3: 2680433033

            Then query the podcast knowledge base:

            <podcast_query>
            {await generate_podcast_query()}
            </podcast_query>

            <reasoning>
            1. Analyze all available context:
            - Review all recent tweets retrieved from the accounts
            - Analyze the podcast knowledge base query results
            - Identify common themes and topics across both sources
            - Note key insights that could inform an engaging tweet

            2. Synthesize information:
            - Find connections between recent tweets and podcast content
            - Identify trending topics or discussions
            - Look for opportunities to add unique value or insights
            - Consider how to build on existing conversations

            3. Brainstorm tweet ideas:
            Tweet Guidelines:
            - Ideal length: Less than 70 characters
            - Maximum length: 280 characters
            - Emoji usage: Do not use emojis
            - Content references: Use evergreen language when referencing podcast content
                - DO: "We explored this topic in our podcast"
                - DO: "Check out our podcast episode about [topic]"
                - DO: "We discussed this in depth on @therollupco"
                - DON'T: "In our latest episode..."
                - DON'T: "Just released..."
                - DON'T: "Our newest episode..."
            - Generate at least three distinct tweet ideas that combine insights from both sources, and follow the tweet guidelines
            - For each idea, write out the full tweet text
            - Count the characters in each tweet to ensure they meet length requirements
            - Use evergreen references to podcast content while staying relevant to current discussions

            4. Evaluate and refine tweets:
            - Assess each tweet for engagement potential, relevance, and clarity
            - Refine the tweets to improve their impact and adhere to guidelines
            - Ensure references to podcast content are accurate and timeless
            - Verify the tweet adds value to ongoing conversations

            5. Select the best tweet:
            - Choose the most effective tweet based on your evaluation
            - Explain why this tweet best combines recent context with podcast insights
            - Verify it aligns with The Rollup's messaging and style
            </reasoning>

            After your reasoning, create and post your tweet using the create_tweet() function.


            Task 2: Check for and reply to new Twitter mentions

            Use the get_mentions() function to retrieve new mentions. For each mention newer than the last_mention_id:

            <reasoning>
            1. Analyze the mention:
            - Summarize the content of the mention
            - Identify any specific questions or topics related to blockchain and cryptocurrency
            - Determine the sentiment (positive, neutral, negative) of the mention

            2. Determine reply appropriateness:
            - Check if you've already responded using has_replied_to()
            - Assess if the mention requires a response based on its content and relevance
            - Explain your decision to reply or not

            3. Craft a response (if needed):
            - Outline key points to address in your reply
            - Consider how to add value or insights to the conversation
            - Draft a response that is engaging, informative, and aligned with your persona

            4. Review and refine:
            - Ensure the response adheres to character limits and style guidelines
            - Check that the reply is relevant to blockchain and cryptocurrency
            - Verify that the tone is friendly and encouraging further discussion
            </reasoning>

            If you decide to reply:
            1. Create a response using the reply_to_tweet() function
            2. Mark the tweet as replied using the add_replied_tweet() function

            Task 3: Interact with KOLs

            For each KOL in the provided list:

            <reasoning>
            1. Retrieve and analyze recent tweets:
            - Use get_user_tweets() to fetch recent tweets
            - Summarize the main topics and themes in the KOL's recent tweets
            - Identify tweets specifically related to blockchain and cryptocurrency

            2. Select a tweet to reply to:
            - List the top 3 most relevant tweets for potential interaction
            - For each tweet, explain its relevance to blockchain/cryptocurrency and potential for engagement
            - Choose the best tweet for reply, justifying your selection

            3. Formulate a reply:
            - Identify unique insights or perspectives you can add to the conversation
            - Draft 2-3 potential replies, each offering a different angle or value-add
            - Evaluate each draft for engagement potential, relevance, and alignment with your persona

            4. Finalize the reply:
            - Select the best reply from your drafts
            - Ensure the chosen reply meets all guidelines (character limit, style, etc.)
            - Explain why this reply is the most effective for interacting with the KOL and promoting The Rollup Podcast
            </reasoning>

            After your reasoning:
            1. Select the most relevant and recent tweet to reply to
            2. Create a reply for the selected tweet using the reply_to_tweet() function

            General Guidelines:
            1. Stay in character with consistent personality traits
            2. Ensure all interactions are relevant to blockchain and cryptocurrency
            3. Be friendly, witty, and engaging
            4. Share interesting insights or thought-provoking perspectives when relevant
            5. Ask follow-up questions to encourage discussion when appropriate
            6. Adhere to the character limits and style guidelines

            Output your actions in the following format:

            <knowledge_base_query>
            [Your knowledge base query results and insights used]
            </knowledge_base_query>

            <recent_tweets_analysis>
            [Your analysis of the 9 recent tweets from The Rollup accounts]
            </recent_tweets_analysis>

            <original_tweets>
            <tweet_1>[Content for new tweet]</tweet_1>
            </original_tweets>

            <mention_replies>
            [Your replies to any new mentions, if applicable]
            </mention_replies>

            <kol_interactions>
            [For each of the KOLs in the provided list:]
            <kol_name>[KOL's name]</kol_name>
            <reply_to>
                <tweet_id>[ID of the tweet you're replying to]</tweet_id>
                <reply_content>[Your reply content]</reply_content>
            </reply_to>
            </kol_interactions>

            Remember to use the provided functions as needed and adhere to all guidelines and rules throughout your interactions.
            """

            # Process chunks as they arrive using async for
            async for chunk in agent_executor.astream(
                {"messages": [HumanMessage(content=thought)]},
                runnable_config
            ):
                print_system(chunk)
                if "agent" in chunk:
                    response = chunk["agent"]["messages"][0].content
                    print_ai(format_ai_message_content(response))
                    
                    # Handle tool responses
                    if isinstance(response, list):
                        for item in response:
                            if item.get('type') == 'tool_use':
                                if item.get('name') == 'add_replied_to':
                                    tweet_id = item['input'].get('__arg1')
                                    if tweet_id:
                                        print_system(f"Adding tweet {tweet_id} to replied database...")
                                        result = twitter_state.add_replied_tweet(tweet_id)
                                        print_system(result)
                                        
                                        # Update state after successful reply
                                        twitter_state.last_mentigiton_id = tweet_id
                                        twitter_state.last_check_time = datetime.now()
                                        twitter_state.save()
                                
                elif "tools" in chunk:
                    print_system(chunk["tools"]["messages"][0].content)
                print_system("-------------------")

            print_system(f"Completed cycle. Waiting {MENTION_CHECK_INTERVAL/60} minutes before next check...")
            await asyncio.sleep(MENTION_CHECK_INTERVAL)
            print_system(f"Completed cycle. Waiting {MENTION_CHECK_INTERVAL/60} minutes before next check...")
            await asyncio.sleep(MENTION_CHECK_INTERVAL)

        except KeyboardInterrupt:
            print_system("\nSaving state and exiting...")
            twitter_state.save()
            print_system("\nSaving state and exiting...")
            twitter_state.save()
            sys.exit(0)
            
        except Exception as e:
            print_error(f"Unexpected error: {str(e)}")
            print_error(f"Error type: {type(e).__name__}")
            if hasattr(e, '__traceback__'):
                import traceback
                traceback.print_tb(e.__traceback__)
            
            print_system("Continuing after error...")
            await asyncio.sleep(MENTION_CHECK_INTERVAL)

async def main():
    """Start the chatbot agent."""
    try:
        agent_executor, config, runnable_config, twitter_api_wrapper, knowledge_base, podcast_knowledge_base = await initialize_agent()
        mode = choose_mode()
        
        if mode == "chat":
            await run_chat_mode(agent_executor=agent_executor, config=config, runnable_config=runnable_config)
        elif mode == "auto":
            await run_autonomous_mode(
                agent_executor=agent_executor,
                config=config,
                runnable_config=runnable_config,
                twitter_api_wrapper=twitter_api_wrapper,
                knowledge_base=knowledge_base,
                podcast_knowledge_base=podcast_knowledge_base
            )
<<<<<<< HEAD
        
=======
>>>>>>> cb21c2cf
    except Exception as e:
        print_error(f"Failed to initialize agent: {e}")
        sys.exit(1)

if __name__ == "__main__":
    print("Starting Agent...")
    asyncio.run(main())


#   "kol_list": [
#     {
#       "username": "aixbt_agent",
#       "user_id": "1852674305517342720"
#     },
#     {
#       "username": "0xMert_",
#       "user_id": "1309886201944473600"
#     },
#     {
#       "username": "sassal0x",
#       "user_id": "313724502"
#     },
#     {
#       "username": "jessepollak",
#       "user_id": "18876842"
#     },
#     {
#       "username": "0xCygaar",
#       "user_id": "1287576585353039872"
#     },
#     {
#       "username": "iamDCinvestor",
#       "user_id": "956670268596015105"
#     },
#     {
#       "username": "blknoiz06",
#       "user_id": "973261472"
#     },
#     {
#       "username": "shawmakesmagic",
#       "user_id": "1830340867737178112"
#     },
#     {
#       "username": "mteamisloading",
#       "user_id": "1461735251412193281"
#     },
#     {
#       "username": "cryptopunk7213",
#       "user_id": "1025381906173583361"
#     },
#     {
#       "username": "stevenyuntcap",
#       "user_id": "780884633252683780"
#     },
#     {
#       "username": "dabit3",
#       "user_id": "17189394"
#     },
#     {
#       "username": "gammichan",
#       "user_id": "905566160044920832"
#     },
#     {
#       "username": "NateGeraci",
#       "user_id": "522571568"
#     },
#     {
#       "username": "Punk9277",
#       "user_id": "950486928784228352"
#     },
#     {
#       "username": "S4mmyEth",
#       "user_id": "223921570"
#     },
#     {
#       "username": "jon_charb",
#       "user_id": "1484537340412452868"
#     },
#     {
#       "username": "beast_ico",
#       "user_id": "1499585375534206980"
#     },
#     {
#       "username": "MaxResnick1",
#       "user_id": "1275877058342682633"
#     },
#     {
#       "username": "0xBreadguy",
#       "user_id": "1453661470869360643"
#     },
#     {
#       "username": "Austin_Federa",
#       "user_id": "38055242"
#     },
#     {
#       "username": "balajis",
#       "user_id": "2178012643"
#     },
#     {
#       "username": "RyanWatkins_",
#       "user_id": "708805895258574849"
#     },
#     {
#       "username": "JasonYanowitz",
#       "user_id": "1107518478"
#     },
#     {
#       "username": "HighCoinviction",
#       "user_id": "1268013291944771584"
#     },
#     {
#       "username": "divine_economy",
#       "user_id": "1379448557711818759"
#     },
#     {
#       "username": "udiWertheimer",
#       "user_id": "14527699"
#     },
#     {
#       "username": "0xngmi",
#       "user_id": "1373304198448709632"
#     },
#     {
#       "username": "OX_DAO",
#       "user_id": "1471279207095406595"
#     },
#     {
#       "username": "DefiIgnas",
#       "user_id": "831767219071754240"
#     },
#     {
#       "username": "DeFi_Dad",
#       "user_id": "991745162274467840"
#     },
#     {
#       "username": "llamaonthebrink",
#       "user_id": "1276213805580681219"
#     },
#     {
#       "username": "lex_node",
#       "user_id": "954015928924057601"
#     },
#     {
#       "username": "keoneHD",
#       "user_id": "19569158"
#     },
#     {
#       "username": "brian_armstrong",
#       "user_id": "14379660"
#     },
#     {
#       "username": "ryanberckmans",
#       "user_id": "546460454"
#     },
#     {
#       "username": "KevinWSHPod",
#       "user_id": "1328652802344833024"
#     },
#     {
#       "username": "DSBatten",
#       "user_id": "73066647"
#     },
#     {
#       "username": "jerallaire",
#       "user_id": "2478756618"
#     },
#     {
#       "username": "gakonst",
#       "user_id": "804029200315334656"
#     },
#     {
#       "username": "sreeramkannan",
#       "user_id": "2166711024"
#     },
#     {
#       "username": "Rewkang",
#       "user_id": "1138033434"
#     },
#     {
#       "username": "chainyoda",
#       "user_id": "112509659"
#     },
#     {
#       "username": "alpha_pls",
#       "user_id": "1450882486372913152"
#     },
#     {
#       "username": "TimBeiko",
#       "user_id": "80722677"
#     },
#     {
#       "username": "CampbellJAustin",
#       "user_id": "1625681692848537603"
#     },
#     {
#       "username": "WazzCrypto",
#       "user_id": "869659857590288384"
#     },
#     {
#       "username": "templecrash",
#       "user_id": "2882819127"
#     },
#     {
#       "username": "tarunchitra",
#       "user_id": "53836928"
#     },
#     {
#       "username": "Narodism",
#       "user_id": "897198731975680001"
#     },
#     {
#       "username": "SmallCapScience",
#       "user_id": "1352089119334281216"
#     },
#     {
#       "username": "defi_monk",
#       "user_id": "1469182121013129223"
#     },
#     {
#       "username": "ChainLinkGod",
#       "user_id": "1035721495"
#     },
#     {
#       "username": "trentdotsol",
#       "user_id": "1562178659766751237"
#     },
#     {
#       "username": "armaniferrante",
#       "user_id": "276810355"
#     },
#     {
#       "username": "Vivek4real_",
#       "user_id": "851277718368829443"
#     },
#     {
#       "username": "Zagabond",
#       "user_id": "1423031747432783872"
#     },
#     {
#       "username": "punk9059",
#       "user_id": "1449164448321605632"
#     },
#     {
#       "username": "dotkrueger",
#       "user_id": "67469426"
#     },
#     {
#       "username": "fede_intern",
#       "user_id": "1634677972979310594"
#     },
#     {
#       "username": "VaderResearch",
#       "user_id": "1416874867086045192"
#     },
#     {
#       "username": "DeeZe",
#       "user_id": "127646057"
#     },
#     {
#       "username": "LukeYoungblood",
#       "user_id": "86364019"
#     },
#     {
#       "username": "CryptoKaduna",
#       "user_id": "1103404363861684236"
#     },
#     {
#       "username": "Shaughnessy119",
#       "user_id": "2215937899"
#     },
#     {
#       "username": "LucaNetz",
#       "user_id": "807982663000674305"
#     },
#     {
#       "username": "0xstark",
#       "user_id": "14053424"
#     },
#     {
#       "username": "DavidFBailey",
#       "user_id": "30597171"
#     },
#     {
#       "username": "Defi0xJeff",
#       "user_id": "1460252469745782790"
#     },
#     {
#       "username": "Darrenlautf",
#       "user_id": "987634087274823680"
#     },
#     {
#       "username": "mdudas",
#       "user_id": "7184612"
#     },
#     {
#       "username": "dankrad",
#       "user_id": "115069952"
#     }
# ],<|MERGE_RESOLUTION|>--- conflicted
+++ resolved
@@ -7,21 +7,16 @@
 from typing import List, Dict, Any, Optional
 import random
 import asyncio
-<<<<<<< HEAD
 import warnings
-=======
->>>>>>> cb21c2cf
-
-
-<<<<<<< HEAD
-=======
+
+
 # Load environment variables from .env file
 load_dotenv(override=True)
 load_dotenv(override=True)
 
-# Add the parent directory to PYTHONPATH
-# Add the parent directory to PYTHONPATH
->>>>>>> cb21c2cf
+os.environ["TOKENIZERS_PARALLELISM"] = "false"
+warnings.filterwarnings("ignore", message="FP16 is not supported on CPU; using FP32 instead")
+
 current_dir = os.path.dirname(os.path.abspath(__file__))
 sys.path.append(current_dir)
 
@@ -422,12 +417,7 @@
 
 def process_character_config(character: Dict[str, Any]) -> str:
     """Process character configuration into agent personality."""
-<<<<<<< HEAD
     # Extract core character elements
-=======
-    
-    # Format bio and lore
->>>>>>> cb21c2cf
     bio = "\n".join([f"- {item}" for item in character.get('bio', [])])
     lore = "\n".join([f"- {item}" for item in character.get('lore', [])])
     knowledge = "\n".join([f"- {item}" for item in character.get('knowledge', [])])
@@ -443,11 +433,7 @@
     # style_chat = "\n".join([f"- {item}" for item in character.get('style', {}).get('chat', [])])
     # style_post = "\n".join([f"- {item}" for item in character.get('style', {}).get('post', [])])
 
-<<<<<<< HEAD
     # Select and format post examples
-=======
-    # Randomly select 10 post examples
->>>>>>> cb21c2cf
     all_posts = character.get('postExamples', [])
     selected_posts = random.sample(all_posts, min(10, len(all_posts)))
     post_examples = "\n".join([
@@ -455,19 +441,13 @@
         for i, post in enumerate(selected_posts)
         if isinstance(post, str) and post.strip()
     ])
-<<<<<<< HEAD
-
-=======
-    
-    # Compile personality prompt
->>>>>>> cb21c2cf
+
     personality = f"""
     Here are examples of your previous posts:
     <post_examples>
     {post_examples}
     </post_examples>
 
-<<<<<<< HEAD
     You are an AI character designed to interact on social media with this configuration:
 
     <character_bio>
@@ -498,170 +478,6 @@
     {topics}
     </topics>
     """
-=======
-        <post_examples>
-        {post_examples}
-        </post_examples>
-        
-        You are an AI character designed to interact on social media, particularly Twitter, in the blockchain and cryptocurrency space. Your personality, knowledge, and capabilities are defined by the following information:
-
-        <character_bio>
-        {bio}
-        </character_bio>
-
-        <character_lore>
-        {lore}
-        </character_lore>
-
-        <character_knowledge>
-        {knowledge}
-        </character_knowledge>
-
-        <character_adjectives>
-        {adjectives}
-        </character_adjectives>
-
-        Here is the list of Key Opinion Leaders (KOLs) to interact with:
-
-        <kol_list>
-        {kol_list}
-        </kol_list>
-
-        When communicating, adhere to these style guidelines:
-
-        <style_guidelines>
-        {style_all}
-        </style_guidelines>
-
-        Focus on these topics:
-
-        <topics>
-        {topics}
-        </topics>
-
-        Your core capabilities include:
-
-        1. Blockchain Operations (via Coinbase Developer Platform - CDP):
-        - Interact onchain
-        - Deploy and manage tokens and wallets
-        - Request funds from faucet on network ID `base-sepolia`
-
-        2. Compute Operations (via Hyperbolic):
-        - Rent compute resources
-        - Check GPU status and availability
-        - Connect to remote servers via SSH (use ssh_connect)
-        - Execute commands on remote server (use remote_shell)
-
-        3. System Operations:
-        - Check SSH connection status with 'ssh_status'
-        - Search the internet for current information
-        - Post updates on X (Twitter)
-        - Monitor and respond to mentions
-        - Track replied tweets in database
-
-        4. Knowledge Base Access:
-        - Use DuckDuckGoSearchRun web_search tool for current information
-        - Query Ethereum operations documentation
-        - Access real-time blockchain information
-        - Retrieve relevant technical documentation
-
-        5. Twitter Interaction with Key Opinion Leaders (KOLs):
-        - Find user IDs using get_user_id_tool
-        - Retrieve tweets using user_tweets_tool
-        - Reply to the most recent tweet of the selected KOL
-
-        6. GitHub Interaction:
-        -  Read GitHub profile URLs from CSV files
-        -  Judge the quality of the Candidate's GitHub profile based on their contributions, top languages, and primary language
-        -  Prioritize accepting candidates with high contributions and having Python in their top languages
-        -  Make final acceptance/rejection decisions based on the evaluation summary
-
-        Important guidelines:
-        1. Always stay in character
-        2. Use your knowledge and capabilities appropriately
-        3. Maintain consistent personality traits
-        4. Follow style guidelines for all communications
-        5. Use tools and capabilities when needed
-        6. Do not reply to spam or bot mentions
-        7. Ensure all tweets are less than 280 characters
-        8. Vary your response style:
-        - Generally use punchy one-liners (< 100 characters preferred)
-        - Occasionally provide longer, more insightful posts
-        - Sometimes use bullet points for clarity
-        9. Respond directly to the core point
-        10. Use emojis sparingly and naturally, not in every tweet
-        11. Verify response relevance before posting:
-            - Must reference specific blockchain/project if mentioned
-            - Must directly address KOL's main point
-            - Must match approved topics list
-        12. No multi-part threads or responses
-        13. Avoid qualifying statements or hedging language
-        14. Check each response against filters:
-            - Character limit adhered to
-            - Contains relevant keyword
-            - Directly matches conversation topic
-            - Appropriate emoji usage (if any)
-
-        When using tools:
-        1. Check if you've replied to tweets using has_replied_to
-        2. Track replied tweets using add_replied_to
-        3. Check if you've reposted tweets using has_reposted
-        4. Track reposted tweets using add_reposted
-        5. Use retrieval_tool for Ethereum documentation
-        6. Use get_user_id_tool to find KOL user IDs
-        7. Use user_tweets_tool to retrieve KOL tweets
-        8. Use evaluate_github_profiles_tool for reviewing GitHub candidates
-           
-
-        Before responding to any input, analyze the situation and plan your response in <response_planning> tags:
-        1. Determine if the input is a mention or a regular message
-        2. Identify the specific topic or context of the input
-        3. List relevant character traits and knowledge that apply to the current situation:
-        - Specify traits from the character bio that are relevant
-        - Note any lore or knowledge that directly applies
-        4. Consider potential tool usage:
-        - Identify which tools might be needed
-        - List required parameters for each tool and check if they're available in the input
-        5. Plan the response:
-        - Outline key points to include
-        - Decide on an appropriate length and style (one-liner, longer insight, or bullet points)
-        - Consider whether an emoji is appropriate for this specific response
-        - Ensure the planned response aligns with the character's persona and style guidelines
-        6. If interacting with KOLs:
-        a. Plan to find their user IDs using get_user_id_tool
-        b. Plan to retrieve their recent tweets using user_tweets_tool
-        c. Ensure your planned response will be directly relevant to their tweet
-        d. Plan to check if you have already replied using has_replied_to
-        e. If you haven't replied, plan to use reply_to_tweet; otherwise, choose a different tweet
-        f. Plan to use add_replied_to after replying to store the tweet ID
-        7. Draft and refine the response:
-        - Write out a draft of the response
-        - Check that it meets all guidelines (character limit, relevance, style, etc.)
-        - Adjust the response if necessary to meet all requirements
-
-        After your analysis, provide your response in <response> tags.
-
-        Example output structure:
-
-        <response_planning>
-        [Your detailed analysis of the situation and planning of the response]
-        </response_planning>
-
-        <response>
-        [Your character's response, ensuring it adheres to the guidelines]
-        </response>
-
-        Remember:
-        - If you're asked about current information and hit a rate limit on web_search, do not reply and wait until the next mention check.
-        - When interacting with KOLs, ensure you're responding to their most recent tweets and maintaining your character's persona.
-        - Always verify that you have all required parameters before calling any tools.
-        - Vary your tweet length and style based on the context and importance of the message.
-        - Use emojis naturally and sparingly, not in every tweet.
-        - Double-check the word count of your response and adjust if necessary to meet the character limit.
-        """
-
-    # print_system(personality)
->>>>>>> cb21c2cf
 
     return personality
 
@@ -894,152 +710,9 @@
         wallet_data = agentkit.export_wallet()
         with open(wallet_data_file, "w") as f:
             f.write(wallet_data)
-<<<<<<< HEAD
 
         # Create tools using the helper function
         tools = create_agent_tools(llm, twitter_api_wrapper, knowledge_base, podcast_knowledge_base, agentkit, config)
-=======
-        # Configure CDP Agentkit
-        values = {}
-        if wallet_data is not None:
-            values = {"cdp_wallet_data": wallet_data}
-        
-        agentkit = CdpAgentkitWrapper(**values)
-        
-        # Save wallet data
-        wallet_data = agentkit.export_wallet()
-        with open(wallet_data_file, "w") as f:
-            f.write(wallet_data)
-
-        # Initialize toolkits and get tools
-        twitter_toolkit = TwitterToolkit.from_twitter_api_wrapper(twitter_api_wrapper)
-        cdp_toolkit = CdpToolkit.from_cdp_agentkit_wrapper(agentkit)
-        hyperbolic_agentkit = HyperbolicAgentkitWrapper()
-        hyperbolic_toolkit = HyperbolicToolkit.from_hyperbolic_agentkit_wrapper(hyperbolic_agentkit)
-
-                # Add enhance query tool
-        tools.append(Tool(
-            name="enhance_query",
-            func=lambda initial_query, query_result: enhance_result(initial_query, query_result, llm),
-            description="Analyze the initial query and its results to generate an enhanced follow-up query. Takes two parameters: initial_query (the original query string) and query_result (the results obtained from that query)."
-        ))
-
-        # Create deploy multi-token tool
-        deployMultiTokenTool = CdpTool(
-            name="deploy_multi_token",
-            description=DEPLOY_MULTITOKEN_PROMPT,
-            cdp_agentkit_wrapper=agentkit,
-            args_schema=DeployMultiTokenInput,
-            func=deploy_multi_token,
-        )
-        # Add our custom delete tweet tool
-        delete_tweet_tool = create_delete_tweet_tool(twitter_api_wrapper)
-        get_user_id_tool = create_get_user_id_tool(twitter_api_wrapper)
-        user_tweets_tool = create_get_user_tweets_tool(twitter_api_wrapper)
-        retweet_tool = create_retweet_tool(twitter_api_wrapper)
-
-        # Add request tools
-        toolkit = RequestsToolkit(
-            requests_wrapper=TextRequestsWrapper(headers={}),
-            allow_dangerous_requests=ALLOW_DANGEROUS_REQUEST,
-        )   
-        # # Create knowledge base query tool
-        # query_kb_tool = Tool(
-        #     name="query_knowledge_base",
-        #     func=lambda query: knowledge_base.format_query_results(
-        #         knowledge_base.query_knowledge_base(query)
-        #     ),
-        #     description="Query the knowledge base for relevant tweets about crypto/AI/tech trends. Input should be a search query string."
-        # )
-
-        #         # Create podcast knowledge base query tool
-        # query_podcast_kb_tool = Tool(
-        #     name="
-        # podcast_knowledge_base",
-        #     func=lambda query: podcast_knowledge_base.format_query_results(
-        #         podcast_knowledge_base.query_knowledge_base(query)
-        #     ),
-        #     description="Query the podcast knowledge base for relevant podcast segments about crypto/Web3/gaming. Input should be a search query string."
-        # )
-        
-        memory = MemorySaver()
-
-        # Initialize with minimum required tools
-        tools = []
-
-        # Knowledge Base Tools
-        if os.getenv("USE_TWITTER_KNOWLEDGE_BASE", "true").lower() == "true" and knowledge_base is not None:
-            tools.append(Tool(
-                name="query_knowledge_base",
-                description="Query the knowledge base for relevant tweets about crypto/AI/tech trends.",
-                func=lambda query: knowledge_base.query_knowledge_base(query)
-            ))
-
-        if os.getenv("USE_PODCAST_KNOWLEDGE_BASE", "true").lower() == "true" and podcast_knowledge_base is not None:
-            tools.append(Tool(
-                name="query_podcast_knowledge_base",
-                func=lambda query: podcast_knowledge_base.format_query_results(
-                    podcast_knowledge_base.query_knowledge_base(query)
-                ),
-                description="Query the podcast knowledge base for relevant podcast segments about crypto/Web3/gaming. Input should be a search query string."
-            ))
-
-        if os.getenv("USE_PODCAST_KNOWLEDGE_BASE", "true").lower() == "true" and podcast_knowledge_base is not None:
-            tools.append(Tool(
-                name="query_podcast_knowledge_base",
-                func=lambda query: podcast_knowledge_base.format_query_results(
-                    podcast_knowledge_base.query_knowledge_base(query)
-                ),
-                description="Query the podcast knowledge base for relevant podcast segments about crypto/Web3/gaming. Input should be a search query string."
-            ))
-            
-
-        # CDP Toolkit Tools
-        if os.getenv("USE_CDP_TOOLS", "false").lower() == "true":
-            tools.extend(cdp_toolkit.get_tools())
-
-        # Hyperbolic Toolkit Tools
-        if os.getenv("USE_HYPERBOLIC_TOOLS", "false").lower() == "true":
-            tools.extend(hyperbolic_toolkit.get_tools())
-
-        # Twitter Core Tools
-        if os.getenv("USE_TWITTER_CORE", "true").lower() == "true":
-            tools.extend(twitter_toolkit.get_tools())
-
-        # Twitter Interaction Tools
-        if os.getenv("USE_TWEET_REPLY_TRACKING", "true").lower() == "true":
-            tools.extend([check_replied_tool, add_replied_tool])
-
-        if os.getenv("USE_TWEET_REPOST_TRACKING", "true").lower() == "true":
-            tools.extend([check_reposted_tool, add_reposted_tool])
-
-        if os.getenv("USE_TWEET_DELETE", "true").lower() == "true":
-            tools.append(delete_tweet_tool)
-
-        if os.getenv("USE_USER_ID_LOOKUP", "true").lower() == "true":
-            tools.append(get_user_id_tool)
-
-        if os.getenv("USE_USER_TWEETS_LOOKUP", "true").lower() == "true":
-            tools.append(user_tweets_tool)
-
-        if os.getenv("USE_RETWEET", "true").lower() == "true":
-            tools.append(retweet_tool)
-
-        # Multi-token Deployment Tool
-        if os.getenv("USE_DEPLOY_MULTITOKEN", "false").lower() == "true":
-            tools.append(deployMultiTokenTool)
-
-        # Web Search Tool
-        if os.getenv("USE_WEB_SEARCH", "false").lower() == "true":
-            tools.append(DuckDuckGoSearchRun(
-                name="web_search",
-                description="Search the internet for current information."
-            ))
-
-        # Request Tools
-        if os.getenv("USE_REQUEST_TOOLS", "false").lower() == "true":
-            tools.extend(toolkit.get_tools())
->>>>>>> cb21c2cf
 
         # Add GitHub profile evaluation tool
         if os.getenv("USE_GITHUB_TOOLS", "true").lower() == "true":
@@ -1181,11 +854,8 @@
         except Exception as e:
             print_error(f"Error: {str(e)}")
 
-<<<<<<< HEAD
-
-
-=======
->>>>>>> cb21c2cf
+
+
 class AgentExecutionError(Exception):
     """Custom exception for agent execution errors."""
     pass
@@ -1487,10 +1157,7 @@
                 knowledge_base=knowledge_base,
                 podcast_knowledge_base=podcast_knowledge_base
             )
-<<<<<<< HEAD
-        
-=======
->>>>>>> cb21c2cf
+        
     except Exception as e:
         print_error(f"Failed to initialize agent: {e}")
         sys.exit(1)
